--- conflicted
+++ resolved
@@ -100,11 +100,7 @@
         list_n_chars_output = [len(choice.message.content) for choice in choices]
         metrics_inference = {
             "inference_metrics/runtime_inference": RuntimeMeter.get_last_stage_runtime(
-<<<<<<< HEAD
-                "inference_metrics"
-=======
                 "llm_inference"
->>>>>>> 1304f007
             ),
             "inference_metrics/n_chars_input": sum(len(msg["content"]) for msg in messages),
             "inference_metrics/n_tokens_input": response.usage.prompt_tokens,
