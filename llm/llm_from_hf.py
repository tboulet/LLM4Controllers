--- conflicted
+++ resolved
@@ -35,11 +35,6 @@
                 torch.cuda.is_available()
             ), "CUDA is not available. Run on CPU or fix the issue."
         self.hf_token = os.getenv("HF_TOKEN")
-<<<<<<< HEAD
-=======
-        self.config_inference: Dict[str, Any] = config.get("config_inference", {})
-        self.no_grad: bool = config.get("no_grad", True)
->>>>>>> 4fb4d0a4
         print(
             f"[INFO] Using Hugging Face model: {self.model_name} on device: {self.device}. Model memory: {get_model_memory_from_model_name(self.model_name)} GB."
         )
@@ -47,15 +42,10 @@
         assert (
             self.hf_token is not None
         ), "You need to set the HF_TOKEN environment variable as your Hugging Face token."
-<<<<<<< HEAD
-        self.tokenizer : AutoTokenizer = AutoTokenizer.from_pretrained(
-            self.model_name, token=self.hf_token
-=======
         self.tokenizer = AutoTokenizer.from_pretrained(
             self.model_name,
             token=self.hf_token,
             trust_remote_code=True,
->>>>>>> 4fb4d0a4
         )
         self.model: PreTrainedModel = AutoModelForCausalLM.from_pretrained(
             self.model_name,
