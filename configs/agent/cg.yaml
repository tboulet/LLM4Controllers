name: CG
config:

  # Which prompt to use
  list_prompt_keys:
    - system
    - env
    - code_env
    - code_task
    - controller_structure
    - example_answer
    - task
    - task_description
    - task_map
    - instructions

  # The number of tasks to do. If none, will do all tasks.
  n_tasks_to_do: null

  # The number of completions to make per inference on a task
<<<<<<< HEAD
  n_completions: 15
=======
  n_completions: 1
>>>>>>> a40b38dd

  # The number of episodes on which a controller will be evaluated on a task
  n_episodes_eval: 1

  # The parameter for the pass@k metric
  k_pass: ${eval:'min(${agent.config.n_completions}, 10)'}

  # The LLM config to use
  llm: ${llm}

  # The config for parallel running
  config_parallel:
    # method: thread_pool # either thread_pool or sequential
    method: sequential
    max_workers: 3

  config_debug:
    # Whether to breakpoint on inference events
    breakpoint_inference: False
    breakpoint_inference_on_failure_code_extraction: False
    breakpoint_inference_on_failure_code_execution: False
    # Whether to breakpoint on update events
    breakpoint_update: False
    breakpoint_update_on_failure_code_extraction: True
    breakpoint_update_on_failure_pc_code_saving: True
    breakpoint_update_on_failure_sc_code_execution: True
    
  config_logs: ${config_logs}<|MERGE_RESOLUTION|>--- conflicted
+++ resolved
@@ -18,11 +18,7 @@
   n_tasks_to_do: null
 
   # The number of completions to make per inference on a task
-<<<<<<< HEAD
   n_completions: 15
-=======
-  n_completions: 1
->>>>>>> a40b38dd
 
   # The number of episodes on which a controller will be evaluated on a task
   n_episodes_eval: 1
